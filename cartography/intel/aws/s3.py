--- conflicted
+++ resolved
@@ -1,4 +1,5 @@
 import hashlib
+import itertools
 import json
 import logging
 
@@ -13,22 +14,52 @@
 
 
 @timeit
-def get_s3_bucket_list(boto3_session, region):
-    client = boto3_session.client('s3', region_name=region)
-    # NOTE no paginator available for this operation
-    return client.list_buckets()
-
-
-@timeit
-def get_s3_bucket_details(boto3_session, bucket_data, region):
+def get_s3_bucket_list(boto3_session):
+    client = boto3_session.client('s3')
+    bucket_data = client.list_buckets()
+    # Pull location constraint information
+    for bucket in bucket_data['Buckets']:
+        location_data = client.get_bucket_location(Bucket=bucket['Name'])
+        # Only set the bucket.LocationConstraint value if the bucket has a location constraint.
+        constraint = location_data.get('LocationConstraint')
+        if constraint:
+            bucket['LocationConstraint'] = constraint
+    return bucket_data
+
+
+@timeit
+def transform_s3_bucket_list(bucket_list):
+    """
+    Calls get-bucket-location for each S3 bucket to check if location constraints exist. If so, update the bucket object
+    with a 'LocationConstraint' field with its region constraint.
+
+    Returns a dict of the shape dict['region'] = [ bucket_dict_1, ..., bucket_dict_N ] so that we minimize the number of
+    times that we call boto.client() later on when retrieving s3 details.
+    """
+    # Sort the data by location constraint. 'NoConstraints' is needed because Python3 doesn't let us sort by `None`.
+    sorted_data = sorted(bucket_list, key=lambda x: x.get('LocationConstraint', 'NoConstraints'))
+    bucket_groups = {}
+    for region_label, bucket_group in itertools.groupby(sorted_data, key=lambda x: x.get('LocationConstraint')):
+        # This ensures that `region` on an `:S3Bucket` node is set only if it has constraints.
+        if region_label == 'NoConstraints':
+            region_label = None
+        bucket_groups[region_label] = list(bucket_group)
+    return bucket_groups
+
+
+@timeit
+def get_s3_bucket_details(boto3_session, bucket_groups):
     """
     Iterates over all S3 buckets. Yields bucket name (string) and pairs of S3 bucket policies (JSON) and ACLs (JSON)
     """
-    client = boto3_session.client('s3', region_name=region)
-    for bucket in bucket_data['Buckets']:
-        acl = get_acl(bucket, client)
-        policy = get_policy(bucket, client)
-        yield bucket['Name'], acl, policy
+    for region in bucket_groups.keys():
+        client = boto3_session.client('s3', region_name=region)
+
+        bucket_list = bucket_groups[region]
+        for bucket in bucket_list:
+            acl = get_acl(bucket, client)
+            policy = get_policy(bucket, client)
+            yield bucket['Name'], acl, policy
 
 
 @timeit
@@ -292,15 +323,11 @@
 
 
 @timeit
-def load_s3_buckets(neo4j_session, data, region, current_aws_account_id, aws_update_tag):
+def load_s3_buckets(neo4j_session, bucket_groups, current_aws_account_id, aws_update_tag):
     ingest_bucket = """
     MERGE (bucket:S3Bucket{id:{BucketName}})
     ON CREATE SET bucket.firstseen = timestamp(), bucket.creationdate = {CreationDate}
-<<<<<<< HEAD
-    SET bucket.name = {BucketName}, bucket.lastupdated = {aws_update_tag}, bucket.region = {Region}
-=======
-    SET bucket.name = {BucketName}, bucket.arn = {Arn}, bucket.lastupdated = {aws_update_tag}
->>>>>>> 8f54d890
+    SET bucket.name = {BucketName}, bucket.arn = {Arn}, bucket.lastupdated = {aws_update_tag}, bucket.region = {Region}
     WITH bucket
     MATCH (owner:AWSAccount{id: {AWS_ACCOUNT_ID}})
     MERGE (owner)-[r:RESOURCE]->(bucket)
@@ -311,18 +338,20 @@
     # The owner data returned by the API maps to the aws account nickname and not the IAM user
     # there doesn't seem to be a way to retreive the mapping but we can get the current context account
     # so we map to that directly
-
-    for bucket in data["Buckets"]:
-        arn = "arn:aws:s3:::" + bucket["Name"]
-        neo4j_session.run(
-            ingest_bucket,
-            BucketName=bucket["Name"],
-            Arn=arn,
-            CreationDate=str(bucket["CreationDate"]),
-            AWS_ACCOUNT_ID=current_aws_account_id,
-            aws_update_tag=aws_update_tag,
-            Region=region,
-        )
+    for region in bucket_groups.keys():
+        bucket_list = bucket_groups[region]
+
+        for bucket in bucket_list:
+            arn = "arn:aws:s3:::" + bucket["Name"]
+            neo4j_session.run(
+                ingest_bucket,
+                BucketName=bucket["Name"],
+                Arn=arn,
+                CreationDate=str(bucket["CreationDate"]),
+                Region=region,
+                AWS_ACCOUNT_ID=current_aws_account_id,
+                aws_update_tag=aws_update_tag,
+            )
 
 
 @timeit
@@ -336,14 +365,16 @@
 
 
 @timeit
-def sync(neo4j_session, boto3_session, regions, current_aws_account_id, aws_update_tag, common_job_parameters):
-    for region in regions:
-        logger.info("Syncing S3 for account '%s' in region '%s'.", current_aws_account_id, region)
-        bucket_data = get_s3_bucket_list(boto3_session, region)
-
-        load_s3_buckets(neo4j_session, bucket_data, region, current_aws_account_id, aws_update_tag)
-        cleanup_s3_buckets(neo4j_session, common_job_parameters)
-
-        acl_and_policy_data_iter = get_s3_bucket_details(boto3_session, bucket_data, region)
-        load_s3_details(neo4j_session, acl_and_policy_data_iter, current_aws_account_id, aws_update_tag)
-        cleanup_s3_bucket_acl_and_policy(neo4j_session, common_job_parameters)+def sync(neo4j_session, boto3_session, current_aws_account_id, aws_update_tag, common_job_parameters):
+    logger.info("Syncing S3 for account '%s'.", current_aws_account_id)
+
+    # S3 buckets
+    bucket_data = get_s3_bucket_list(boto3_session)
+    bucket_groups = transform_s3_bucket_list(boto3_session, bucket_data['Buckets'])
+    load_s3_buckets(neo4j_session, bucket_groups, current_aws_account_id, aws_update_tag)
+    cleanup_s3_buckets(neo4j_session, common_job_parameters)
+
+    # S3 bucket details
+    acl_and_policy_data_iter = get_s3_bucket_details(boto3_session, bucket_groups)
+    load_s3_details(neo4j_session, acl_and_policy_data_iter, current_aws_account_id, aws_update_tag)
+    cleanup_s3_bucket_acl_and_policy(neo4j_session, common_job_parameters)